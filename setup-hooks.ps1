#!/usr/bin/env pwsh
param(
    [Parameter(Mandatory=$true)]
    [ValidateSet("datadoghq.com", "datadoghq.eu", "ap1.datadoghq.com", "us3.datadoghq.com", "us5.datadoghq.com", "ddog-gov.com", "datad0g.com")]
    [string]$DdSite,

    [Parameter(Mandatory=$true)]
    [string]$AzDevOpsOrg,

    [switch]$Uninstall
)

$EVENT_TYPES = @(
    "git.pullrequest.created",
    "git.pullrequest.updated",
    "git.push",
    "ms.vss-pipelines.run-state-changed-event",
    "ms.vss-pipelines.stage-state-changed-event",
    "ms.vss-pipelines.job-state-changed-event",
    "ms.vss-pipelinechecks-events.approval-pending",
    "ms.vss-pipelinechecks-events.approval-completed",
    "build.complete"
)

# Resource Versions
$VERSION_1_0 = "1.0"
$VERSION_5_1_PREVIEW_1 = "5.1-preview.1"

# Default resource version for event types
$DEFAULT_RESOURCE_VERSION = $VERSION_1_0

# Mapping of event types to their resource versions
$EVENT_TYPE_VERSIONS = @{
    "git.pullrequest.created" = $VERSION_1_0
    "git.pullrequest.updated" = $VERSION_1_0
    "git.push" = $VERSION_1_0
    "ms.vss-pipelines.run-state-changed-event" = $VERSION_5_1_PREVIEW_1
    "ms.vss-pipelines.stage-state-changed-event" = $VERSION_5_1_PREVIEW_1
    "ms.vss-pipelines.job-state-changed-event" = $VERSION_5_1_PREVIEW_1
    "ms.vss-pipelinechecks-events.approval-pending" = $VERSION_5_1_PREVIEW_1
    "ms.vss-pipelinechecks-events.approval-completed" = $VERSION_5_1_PREVIEW_1
    "build.complete" = $VERSION_5_1_PREVIEW_1
}

function Write-Progress-Bar {
    param(
        [int]$Iteration,
        [int]$Total,
        [string]$Prefix = "",
        [string]$Suffix = "",
        [int]$Length = 30,
        [string]$Fill = "#"
    )

    $Percent = [math]::Round(100 * ($Iteration / [float]$Total), 1)
    $FilledLength = [math]::Floor($Length * $Iteration / $Total)
    $Bar = ($Fill * $FilledLength) + ("-" * ($Length - $FilledLength))
    Write-Host "`r$Prefix |$Bar| $Percent% $Suffix$(' ' * 30)" -NoNewline
}

class AzureDevOpsException : Exception {
    [string]$StatusCode
    [string]$ResponseText

    AzureDevOpsException([string]$Message, [object]$Response) : base($Message) {
        $this.StatusCode = $Response.StatusCode
        $this.ResponseText = $Response.Content
    }

    [string] ToString() {
        return "$($this.Message): $($this.StatusCode) $($this.ResponseText)"
    }
}

class Client {
    [string]$AzDevOpsToken
    [string]$AzDevOpsOrg
    [string]$DdSite
    [string]$DdApiKey
    [bool]$Verbose

    Client([string]$AzDevOpsOrg, [string]$AzDevOpsToken, [string]$DdSite, [string]$DdApiKey, [bool]$Verbose) {
        $this.AzDevOpsToken = $AzDevOpsToken
        $this.AzDevOpsOrg = $AzDevOpsOrg
        $this.DdSite = $DdSite
        $this.DdApiKey = $DdApiKey
        $this.Verbose = $Verbose
    }

    [object] GetAzAuthHeaders() {
        return @{
            "Authorization" = "Bearer $($this.AzDevOpsToken)"
        }
    }

    [string] GetAzBaseUrl() {
        return "https://dev.azure.com/$($this.AzDevOpsOrg)"
    }

    [string] GetWebhookUrl() {
        return "https://webhook-intake.$($this.DdSite)/api/v2/webhook"
    }

    [string] GetPublisherId([string]$EventType) {
        if ($EventType.StartsWith("ms.vss-pipelines.") -or $EventType.StartsWith("ms.vss-pipelinechecks-events.")) {
            return "pipelines"
        }
        else {
            return "tfs"
        }
    }

    [void] ValidateDdApiKey() {
        $url = "https://api.$($this.DdSite)/api/v1/validate"
        $headers = @{
            "DD-API-KEY" = $this.DdApiKey
        }

        try {
            $response = Invoke-RestMethod -Uri $url -Headers $headers -Method Get
        }
        catch {
            throw "Invalid Datadog API key! Please check your Datadog site and API key.`n$($_.Exception.Response.StatusCode) $($_.Exception.Response.StatusDescription)"
        }
    }

    [array] ListProjects([string]$ContinuationToken = $null) {
        $url = "$($this.GetAzBaseUrl())/_apis/projects?api-version=7.1"
        $params = @{}
        if ($ContinuationToken) {
            $params["continuationToken"] = $ContinuationToken
        }

        try {
            $response = Invoke-RestMethod -Uri $url -Headers $this.GetAzAuthHeaders() -Method Get
        }
        catch {
            throw [AzureDevOpsException]::new("Error listing Azure DevOps projects", $_)
        }

        $projects = $response.value
        if ($response.continuationToken) {
            $projects += $this.ListProjects($response.continuationToken)
        }
        return $projects
    }

    [array] GetExistingHooks() {
        $url = "$($this.GetAzBaseUrl())/_apis/hooks/subscriptionsquery?api-version=7.1"
        $body = @{
            consumerId = "webHooks"
            consumerInputFilters = @(
                @{
                    conditions = @(
                        @{
                            inputId = "url"
                            inputValue = $this.GetWebhookUrl()
                            operator = "equals"
                        }
                    )
                }
            )
        }

        try {
            $response = Invoke-RestMethod -Uri $url -Headers $this.GetAzAuthHeaders() -Method Post -Body ($body | ConvertTo-Json -Depth 10) -ContentType "application/json"
        }
        catch {
            throw [AzureDevOpsException]::new("Error listing service hooks", $_)
        }

        return $response.results
    }

    [void] ConfigureServiceHook([object]$Project, [string]$EventType) {
        if ($this.Verbose) {
            Write-Host "Configuring $EventType service hook for project $($Project.name)..."
        }

        $url = "$($this.GetAzBaseUrl())/_apis/hooks/subscriptions?api-version=7.1"
<<<<<<< HEAD
        $publisherId = $this.GetPublisherId($EventType)
=======
        $resourceVersion = $script:EVENT_TYPE_VERSIONS[$EventType] ?? $script:DEFAULT_RESOURCE_VERSION
>>>>>>> fdd41d54
        $body = @{
            publisherId = $publisherId
            eventType = $EventType
            resourceVersion = $resourceVersion
            consumerId = "webHooks"
            consumerActionId = "httpRequest"
            publisherInputs = @{
                projectId = $Project.id
            }
            consumerInputs = @{
                url = $this.GetWebhookUrl()
                httpHeaders = "dd-api-key: $($this.DdApiKey)"
            }
        }

        try {
            $response = Invoke-RestMethod -Uri $url -Headers $this.GetAzAuthHeaders() -Method Post -Body ($body | ConvertTo-Json -Depth 10) -ContentType "application/json"
        }
        catch {
            throw [AzureDevOpsException]::new("Error configuring service hook for project $($Project.name)", $_)
        }
    }

    [void] DeleteServiceHook([object]$Hook) {
        if ($this.Verbose) {
            Write-Host "Removing $($Hook.eventType) service hook for project $($Hook.publisherInputs.projectId)..."
        }

        $url = "$($this.GetAzBaseUrl())/_apis/hooks/subscriptions/$($Hook.id)?api-version=7.1"

        try {
            $response = Invoke-RestMethod -Uri $url -Headers $this.GetAzAuthHeaders() -Method Delete
        }
        catch {
            throw [AzureDevOpsException]::new("Error deleting service hook $($Hook.id)", $_)
        }
    }

    [void] InstallHooks() {
        $projects = $this.ListProjects($null)

        if ($projects.Count -eq 0) {
            Write-Host "No projects found in $($this.AzDevOpsOrg)."
            return
        }

        $existingHooks = $this.GetExistingHooks()
        $existingHooksByProjectType = @{}
        foreach ($hook in $existingHooks) {
            $key = "$($hook.publisherInputs.projectId)_$($hook.eventType)"
            $existingHooksByProjectType[$key] = $hook
        }

        $toProcess = @()
        $numProjectsMissingAtLeastOne = 0
        foreach ($project in $projects) {
            $missingAtLeastOne = $false
            foreach ($eventType in $script:EVENT_TYPES) {
                $key = "$($project.id)_$eventType"
                if (-not $existingHooksByProjectType.ContainsKey($key)) {
                    $toProcess += @{
                        Project = $project
                        EventType = $eventType
                    }
                    $missingAtLeastOne = $true
                }
                elseif ($this.Verbose) {
                    Write-Host "$eventType service hook is already configured for project $($project.name)"
                }
            }

            if ($missingAtLeastOne) {
                $numProjectsMissingAtLeastOne++
            }
        }

        if ($toProcess.Count -eq 0) {
            Write-Host "All $($projects.Count) projects in $($this.AzDevOpsOrg) already have Datadog service hooks correctly configured!"
            return
        }

        $response = Read-Host "$numProjectsMissingAtLeastOne of $($projects.Count) projects in $($this.AzDevOpsOrg) are missing at least one service hook.`nPlease confirm that you want to configure service hooks for these $numProjectsMissingAtLeastOne projects (yes/no)"
        if ($response.ToLower() -notin @("yes", "y")) {
            Write-Host "Exiting."
            exit 1
        }

        for ($i = 0; $i -lt $toProcess.Count; $i++) {
            Write-Progress-Bar -Iteration ($i + 1) -Total $toProcess.Count -Prefix "Configuring service hooks" -Suffix "$($toProcess[$i].Project.name) - $($toProcess[$i].EventType)"
            $this.ConfigureServiceHook($toProcess[$i].Project, $toProcess[$i].EventType)
        }

        Write-Host "`nSuccessfully configured $($toProcess.Count) service hooks among $numProjectsMissingAtLeastOne projects in $($this.AzDevOpsOrg)!"
    }

    [void] UninstallHooks() {
        $hooks = $this.GetExistingHooks()
        if ($hooks.Count -eq 0) {
            Write-Host "No Datadog service hooks found."
            return
        }

        $projectIds = @{}
        foreach ($hook in $hooks) {
            $projectIds[$hook.publisherInputs.projectId] = $true
        }
        $projectCount = $projectIds.Count

        Write-Host "Found $($hooks.Count) Datadog service hooks among $projectCount projects in $($this.AzDevOpsOrg)."
        $response = Read-Host "Are you sure you want to uninstall these $projectCount Datadog service hooks? This will break the integration with Datadog. (yes/no)"
        if ($response.ToLower() -notin @("yes", "y")) {
            Write-Host "Exiting."
            exit 1
        }

        for ($i = 0; $i -lt $hooks.Count; $i++) {
            Write-Progress-Bar -Iteration ($i + 1) -Total $hooks.Count -Prefix "Uninstalling service hooks" -Suffix "$($hooks[$i].publisherInputs.projectId) - $($hooks[$i].eventType)"
            $this.DeleteServiceHook($hooks[$i])
        }

        Write-Host "`nSuccessfully uninstalled $($hooks.Count) Datadog service hooks among $projectCount projects in $($this.AzDevOpsOrg)!"
    }
}

$ddApiKey = $env:DD_API_KEY
if ([string]::IsNullOrEmpty($ddApiKey)) {
    Write-Host "DD_API_KEY is not set in your environment."
    exit 1
}

$azDevOpsToken = $env:AZURE_DEVOPS_TOKEN
if ([string]::IsNullOrEmpty($azDevOpsToken)) {
    Write-Host "AZURE_DEVOPS_TOKEN is not set in your environment."
    exit 1
}

$Verbose = $VerbosePreference -eq 'Continue'
$client = [Client]::new($AzDevOpsOrg, $azDevOpsToken, $DdSite, $ddApiKey, $Verbose)
$client.ValidateDdApiKey()

try {
    if ($Uninstall) {
        $client.UninstallHooks()
    }
    else {
        $client.InstallHooks()
    }
}
catch [AzureDevOpsException] {
    $e = $_
    if ($e.StatusCode -in @(401, 403, 203)) {
        Write-Host "Invalid Azure DevOps token! Please check that your Azure DevOps token is valid and has admin access to the organization."
    }
    else {
        Write-Host "$($e.StatusCode) error from Azure DevOps API: $($e.ResponseText)"
    }
    exit 1
}<|MERGE_RESOLUTION|>--- conflicted
+++ resolved
@@ -178,11 +178,8 @@
         }
 
         $url = "$($this.GetAzBaseUrl())/_apis/hooks/subscriptions?api-version=7.1"
-<<<<<<< HEAD
         $publisherId = $this.GetPublisherId($EventType)
-=======
         $resourceVersion = $script:EVENT_TYPE_VERSIONS[$EventType] ?? $script:DEFAULT_RESOURCE_VERSION
->>>>>>> fdd41d54
         $body = @{
             publisherId = $publisherId
             eventType = $EventType
