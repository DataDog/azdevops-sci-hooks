--- conflicted
+++ resolved
@@ -327,11 +327,8 @@
             f"Configuring {event_type} service hook for project {project['name']}..."
         )
         url = f"{self._az_base_url()}/_apis/hooks/subscriptions?api-version=7.1"
-<<<<<<< HEAD
         publisher_id = self._get_publisher_id(event_type)
-=======
         resource_version = EVENT_TYPE_VERSIONS.get(event_type, DEFAULT_RESOURCE_VERSION)
->>>>>>> fdd41d54
         payload = json.dumps(
             {
                 "publisherId": publisher_id,
